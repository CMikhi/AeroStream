from textual.app import App, ComposeResult
from textual.binding import Binding
from textual.containers import Center, Middle, Vertical, Horizontal
from textual.widgets import Static, Footer, Input, Button
from PIL import Image
from PIL import ImageEnhance
from keyboard_handler import KeyboardHandler, KeyboardMode
from floating_island import FloatingCommandLine, FloatingResultPanel

class Colors:
    """ANSI color codes for terminal output"""
    # Standard colors
    BLACK = '\033[30m'
    RED = '\033[31m'
    GREEN = '\033[32m'
    YELLOW = '\033[33m'
    BLUE = '\033[34m'
    MAGENTA = '\033[35m'
    CYAN = '\033[36m'
    WHITE = '\033[37m'
    
    # Bright colors
    BRIGHT_BLACK = '\033[90m'
    BRIGHT_RED = '\033[91m'
    BRIGHT_GREEN = '\033[92m'
    BRIGHT_YELLOW = '\033[93m'
    BRIGHT_BLUE = '\033[94m'
    BRIGHT_MAGENTA = '\033[95m'
    BRIGHT_CYAN = '\033[96m'
    BRIGHT_WHITE = '\033[97m'
    
    # Reset
    RESET = '\033[0m'


def apply_rainbow_effect(text: str) -> str:
    """Apply rainbow color effect to text"""
    rainbow_colors = [
        Colors.RED, Colors.YELLOW, Colors.GREEN, 
        Colors.CYAN, Colors.BLUE, Colors.MAGENTA
    ]
    colored_text = ""
    color_index = 0
    
    for char in text:
        if char != ' ':
            colored_text += rainbow_colors[color_index % len(rainbow_colors)] + char
            color_index += 1
        else:
            colored_text += char
    
    return colored_text + Colors.RESET


def apply_fire_effect(text: str, line_num: int) -> str:
    """Apply fire color effect (red to yellow gradient)"""
    fire_colors = [Colors.BRIGHT_RED, Colors.RED, Colors.YELLOW, Colors.BRIGHT_YELLOW]
    color = fire_colors[line_num % len(fire_colors)]
    
    colored_text = ""
    for char in text:
        if char != ' ':
            colored_text += color + char
        else:
            colored_text += char
    
    return colored_text + Colors.RESET


def apply_ocean_effect(text: str, line_num: int) -> str:
    """Apply ocean color effect (blue to cyan gradient)"""
    ocean_colors = [Colors.BLUE, Colors.BRIGHT_BLUE, Colors.CYAN, Colors.BRIGHT_CYAN]
    color = ocean_colors[line_num % len(ocean_colors)]
    
    colored_text = ""
    for char in text:
        if char != ' ':
            colored_text += color + char
        else:
            colored_text += char
    
    return colored_text + Colors.RESET


def image_to_ascii(image_path: str, width: int = 100, contrast_factor: float = 1.5, brightness_factor: float = 1.2, threshold: int = 150, color: str = None) -> str:
    """Convert an image to ASCII art with increased contrast and brightness, and remove surrounding whitespace.
    Skip sections under a certain brightness or confidence.
    
    Args:
        image_path: Path to the image file
        width: Width of the ASCII art
        contrast_factor: Contrast enhancement factor
        brightness_factor: Brightness enhancement factor
        threshold: Threshold for removing whitespace
        color: Color theme ('red', 'green', 'blue', 'yellow', 'magenta', 'cyan', 'white', 
               'bright_red', 'bright_green', 'bright_blue', 'bright_yellow', 'bright_magenta', 
               'bright_cyan', 'bright_white', 'rainbow', 'fire', 'ocean', or None for no color)
    """
    
    # Color themes mapping
    color_themes = {
        'red': Colors.RED,
        'green': Colors.GREEN,
        'blue': Colors.BLUE,
        'yellow': Colors.YELLOW,
        'magenta': Colors.MAGENTA,
        'cyan': Colors.CYAN,
        'white': Colors.WHITE,
        'bright_red': Colors.BRIGHT_RED,
        'bright_green': Colors.BRIGHT_GREEN,
        'bright_blue': Colors.BRIGHT_BLUE,
        'bright_yellow': Colors.BRIGHT_YELLOW,
        'bright_magenta': Colors.BRIGHT_MAGENTA,
        'bright_cyan': Colors.BRIGHT_CYAN,
        'bright_white': Colors.BRIGHT_WHITE,
    }

    chars = ["@", "#", "S", "%", "?", "*", "+", " ", " ", " ", " "]  # Replace "." with " " for whitespace
    try:
        img = Image.open(image_path)
        img = img.convert("L")  # Convert to grayscale

        # Increase contrast and brightness
        enhancer = ImageEnhance.Contrast(img)
        img = enhancer.enhance(contrast_factor)
        enhancer = ImageEnhance.Brightness(img)
        img = enhancer.enhance(brightness_factor)

        # Apply threshold to remove surrounding whitespace
        img = Image.eval(img, lambda p: 255 if p > threshold else 0)

        aspect_ratio = img.height / img.width
        new_height = int(aspect_ratio * width * 0.35)
        img = img.resize((width, new_height))
        pixels = img.getdata()

        ascii_str = ""
        for pixel in pixels:
            ascii_str += chars[pixel // 25]

        ascii_lines = [ascii_str[i:i + width] for i in range(0, len(ascii_str), width)]
        
        # Apply color effects if specified (using Textual markup instead of ANSI codes)
        if color:
            colored_lines = []
            for line_num, line in enumerate(ascii_lines):
                if color == 'rainbow':
                    # For Textual, we'll use a single color per line cycling through rainbow
                    rainbow_colors_textual = ["red", "yellow", "green", "cyan", "blue", "magenta"]
                    textual_color = rainbow_colors_textual[line_num % len(rainbow_colors_textual)]
                    colored_lines.append(f"[{textual_color}]{line}[/]")
                elif color == 'fire':
                    # Fire effect using Textual colors
                    fire_colors_textual = ["bright_red", "red", "yellow", "bright_yellow"]
                    textual_color = fire_colors_textual[line_num % len(fire_colors_textual)]
                    colored_lines.append(f"[{textual_color}]{line}[/]")
                elif color == 'ocean':
                    # Ocean effect using Textual colors
                    ocean_colors_textual = ["blue", "green", "cyan", "bright_cyan"]
                    textual_color = ocean_colors_textual[line_num % len(ocean_colors_textual)]
                    colored_lines.append(f"[{textual_color}]{line}[/]")
                elif color in color_themes:
                    # Map ANSI color names to Textual color names
                    textual_color_map = {
                        'red': 'red',
                        'green': 'green', 
                        'blue': 'blue',
                        'yellow': 'yellow',
                        'magenta': 'magenta',
                        'cyan': 'cyan',
                        'white': 'white',
                        'bright_red': 'bright_red',
                        'bright_green': 'bright_green',
                        'bright_blue': 'bright_blue', 
                        'bright_yellow': 'bright_yellow',
                        'bright_magenta': 'bright_magenta',
                        'bright_cyan': 'bright_cyan',
                        'bright_white': 'bright_white',
                    }
                    textual_color = textual_color_map.get(color, 'white')
                    colored_lines.append(f"[{textual_color}]{line}[/]")
                else:
                    colored_lines.append(line)  # No color if unknown
            return "\n".join(colored_lines)
        
        return "\n".join(ascii_lines)
    except Exception as e:
        return f"Error generating ASCII art: {e}"

# Generate ASCII art from a .png file with color
try:
    CUSTOM_ASCII_ART = image_to_ascii("CLI/assets/ascii_art.png", width=80, color="red")
except FileNotFoundError:
    try:
        with open("CLI/assets/simple_ascii-art.txt", "r") as file:
            original_art = file.read()
            # Apply color using Textual markup
            CUSTOM_ASCII_ART = f"[bright_cyan]{original_art}[/]"
    except FileNotFoundError:
        # Fallback to simple text with color
        fallback_art = r"""
        ___            _ _       
        | _|__ _ _ __ (_) |_ ___ 
        | |/ _` | '_ \| | __/ _ \
        | | (_| | | | | | ||  __/
        |___\__, |_| |_|_|\__\___|
            |___/                
        """
        # Apply color using Textual markup
        CUSTOM_ASCII_ART = f"[bright_cyan]{fallback_art}[/]"

# Generate alternative colored ASCII art variants for different contexts
try:
    # Rainbow version for special occasions
    RAINBOW_ASCII_ART = image_to_ascii("CLI/assets/ascii_art.png", width=80, color="rainbow")
    
    # Fire effect for energy/action contexts  
    FIRE_ASCII_ART = image_to_ascii("CLI/assets/ascii_art.png", width=80, color="fire")
    
    # Ocean effect for calm/peaceful contexts
    OCEAN_ASCII_ART = image_to_ascii("CLI/assets/ascii_art.png", width=80, color="ocean")
    
    # Green for success/login contexts
    SUCCESS_ASCII_ART = image_to_ascii("CLI/assets/ascii_art.png", width=90, color="bright_green")

    ASCII_ART = image_to_ascii("CLI/assets/ascii_art.png", width=80, color="cyan")

except FileNotFoundError:
    # Use the main ASCII art as fallbacks
    RAINBOW_ASCII_ART = CUSTOM_ASCII_ART
    FIRE_ASCII_ART = CUSTOM_ASCII_ART  
    OCEAN_ASCII_ART = CUSTOM_ASCII_ART
    SUCCESS_ASCII_ART = CUSTOM_ASCII_ART

def get_colored_ascii_art(color: str = "bright_cyan") -> str:
    """Get ASCII art with specified color. Useful for dynamic color changes."""
    try:
        return image_to_ascii("CLI/assets/ascii_art.png", width=80, color=color)
    except FileNotFoundError:
        try:
            with open("CLI/assets/simple_ascii-art.txt", "r") as file:
                original_art = file.read()
                # Apply the specified color
                color_themes = {
                    'red': Colors.RED,
                    'green': Colors.GREEN,
                    'blue': Colors.BLUE,
                    'yellow': Colors.YELLOW,
                    'magenta': Colors.MAGENTA,
                    'cyan': Colors.CYAN,
                    'white': Colors.WHITE,
                    'bright_red': Colors.BRIGHT_RED,
                    'bright_green': Colors.BRIGHT_GREEN,
                    'bright_blue': Colors.BRIGHT_BLUE,
                    'bright_yellow': Colors.BRIGHT_YELLOW,
                    'bright_magenta': Colors.BRIGHT_MAGENTA,
                    'bright_cyan': Colors.BRIGHT_CYAN,
                    'bright_white': Colors.BRIGHT_WHITE,
                }
                
                if color == 'rainbow':
                    # For Textual rainbow effect, alternate colors per line
                    lines = original_art.split('\n')
                    rainbow_colors_textual = ["red", "yellow", "green", "cyan", "blue", "magenta"]
                    colored_lines = []
                    for i, line in enumerate(lines):
                        textual_color = rainbow_colors_textual[i % len(rainbow_colors_textual)]
                        colored_lines.append(f"[{textual_color}]{line}[/]")
                    return '\n'.join(colored_lines)
                elif color == 'fire':
                    lines = original_art.split('\n') 
                    fire_colors_textual = ["red", "orange", "yellow", "red"]
                    colored_lines = []
                    for i, line in enumerate(lines):
                        textual_color = fire_colors_textual[i % len(fire_colors_textual)]
                        colored_lines.append(f"[{textual_color}]{line}[/]")
                    return '\n'.join(colored_lines)
                elif color == 'ocean':
                    lines = original_art.split('\n')
                    ocean_colors_textual = ["blue", "bright_blue", "cyan", "bright_cyan"] 
                    colored_lines = []
                    for i, line in enumerate(lines):
                        textual_color = ocean_colors_textual[i % len(ocean_colors_textual)]
                        colored_lines.append(f"[{textual_color}]{line}[/]")
                    return '\n'.join(colored_lines)
                elif color in color_themes:
                    # Map to Textual color names
                    textual_color_map = {
                        'red': 'red', 'green': 'green', 'blue': 'blue', 'yellow': 'yellow',
                        'magenta': 'magenta', 'cyan': 'cyan', 'white': 'white',
                        'bright_red': 'bright_red', 'bright_green': 'bright_green', 
                        'bright_blue': 'bright_blue', 'bright_yellow': 'bright_yellow',
                        'bright_magenta': 'bright_magenta', 'bright_cyan': 'bright_cyan', 
                        'bright_white': 'bright_white',
                    }
                    textual_color = textual_color_map.get(color, 'white')
                    return f"[{textual_color}]{original_art}[/]"
                else:
                    return original_art  # Return original if color not found
        except FileNotFoundError:
            # Return fallback with color
            fallback_art = r"""
        ___            _ _       
        | _|__ _ _ __ (_) |_ ___ 
        | |/ _` | '_ \| | __/ _ \
        | | (_| | | | | | ||  __/
        |___\__, |_| |_|_|\__\___|
            |___/                
        """
            textual_color_map = {
                'red': 'red', 'green': 'green', 'blue': 'blue', 'yellow': 'yellow',
                'magenta': 'magenta', 'cyan': 'cyan', 'white': 'white',
                'bright_red': 'bright_red', 'bright_green': 'bright_green', 
                'bright_blue': 'bright_blue', 'bright_yellow': 'bright_yellow',
                'bright_magenta': 'bright_magenta', 'bright_cyan': 'bright_cyan', 
                'bright_white': 'bright_white',
            }
            if color in textual_color_map:
                textual_color = textual_color_map[color]
                return f"[{textual_color}]{fallback_art}[/]"
            elif color == 'rainbow':
                lines = fallback_art.split('\n')
                rainbow_colors = ["red", "yellow", "green", "cyan", "blue", "magenta"]
                colored_lines = []
                for i, line in enumerate(lines):
                    textual_color = rainbow_colors[i % len(rainbow_colors)]
                    colored_lines.append(f"[{textual_color}]{line}[/]")
                return '\n'.join(colored_lines)
            elif color == 'fire':
                lines = fallback_art.split('\n')
                fire_colors = ["red", "orange", "yellow", "red"]
                colored_lines = []
                for i, line in enumerate(lines):
                    textual_color = fire_colors[i % len(fire_colors)]
                    colored_lines.append(f"[{textual_color}]{line}[/]")
                return '\n'.join(colored_lines)
            elif color == 'ocean':
                lines = fallback_art.split('\n')
                ocean_colors = ["blue", "bright_blue", "cyan", "bright_cyan"]
                colored_lines = []
                for i, line in enumerate(lines):
                    textual_color = ocean_colors[i % len(ocean_colors)]
                    colored_lines.append(f"[{textual_color}]{line}[/]")
                return '\n'.join(colored_lines)
            return fallback_art

class MenuItem(Static):
    """A menu item with icon and shortcut key."""
    
    def __init__(self, icon: str, label: str, shortcut: str, **kwargs):
        super().__init__(**kwargs)
        self.icon = icon
        self.label = label
        self.shortcut = shortcut
    
    def render(self) -> str:
        main_content = f"[bright_white]{self.icon}[/] [white]{self.label}[/]"
        shortcut_part = f"[dim]{self.shortcut}[/]"
        # Add padding to create space between content and shortcut
        padding = " " * (40 - 1 - len(self.label))  # Adjust 40 to change spacing
        if self.label == 'settings':
            padding = (" " * (33 - 1 - len(self.label)))+" " # Adjust 40 to change spacing
        return f"{main_content}{padding}{shortcut_part}"


class LoginScreen(Static):
    """The login screen with username/password inputs."""
    
    def compose(self) -> ComposeResult:
        with Center():
            with Middle():
                with Vertical():
                    # ASCII Art Logo
                    yield Static(SUCCESS_ASCII_ART, classes="ascii-art")
                    
                    # Login form
                    
                    with Vertical(classes="form-container"):
                        with Center():
                            yield Input(placeholder="Username", id="username-input", classes="login-input")
                            yield Input(placeholder="Password", password=True, id="password-input", classes="login-input")
                            
                            # Buttons container
                            with Horizontal(classes="button-container"):
                                yield Button("Login", id="login-btn", variant="primary", classes="auth-button")
                                yield Button("Register", id="register-btn", variant="primary", classes="auth-button")
                                
                    # Version info at bottom
                    yield Static("https://homebred-irredeemably-madie.ngrok-free.dev/test\nrolling-4b0a60e", classes="version-info")


class MainMenuScreen(Static):
    """The main menu screen after successful login."""
    
    def compose(self) -> ComposeResult:
        with Center():
            with Middle():
                with Vertical():
                    # ASCII Art Logo (green for successful login)
                    yield Static(SUCCESS_ASCII_ART, classes="ascii-art")

                    with Vertical(classes="main-content"):
                        with Center():
                            # Welcome message with username
                            yield Static("Welcome back!", id="welcome-msg", classes="welcome-back")
                            # Menu items
                            with Center(classes="menu-container"):
                                yield MenuItem("📁", "Rooms", "r", classes="menu-item")
                                yield MenuItem("🕐", "Recent Rooms", "h", classes="menu-item") 
                                yield MenuItem("⚙️", "Settings", "s", classes="menu-item")
                                yield MenuItem("🚪", "Logout", "q", classes="menu-item")
        

class SplashScreen(Static):
    """The main splash screen container that manages login/main menu."""

    def __init__(self):
        super().__init__()
        self.current_screen = "login"  # "login" or "main"
        self.username = ""

    def compose(self) -> ComposeResult:
        # Start with login screen
        yield LoginScreen(id="login-screen")
        
        # Floating command line island (positioned outside the main flow)
        yield FloatingCommandLine(id="command-line", classes="floating-command-line hidden")
        
        # Floating result panel (positioned underneath the command line)
        yield FloatingResultPanel(id="result-panel", classes="floating-result-panel hidden")
        
        # Footer with quick commands
        yield Footer()
    
    def switch_to_main_menu(self, username: str):
        """Switch from login screen to main menu."""
        self.username = username
        self.current_screen = "main"
        
        # Remove login screen and add main menu
        login_screen = self.query_one("#login-screen")
        login_screen.remove()
        
        main_menu = MainMenuScreen()
        main_menu.id = "main-screen"
        self.mount(main_menu, before="#command-line")
        
        # Update welcome message
        welcome_msg = self.query_one("#welcome-msg")
        welcome_msg.update(f"Welcome back, {username}!")
    
    def switch_to_login(self):
        """Switch from main menu back to login screen."""
        self.current_screen = "login"
        self.username = ""
        
        # Remove main screen and add login screen
        try:
            main_screen = self.query_one("#main-screen")
            main_screen.remove()
        except:
            pass
        
        login_screen = LoginScreen()
        login_screen.id = "login-screen"
        self.mount(login_screen, before="#command-line")


class AeroStream(App):
    """LunarVim-style TUI application."""
    
    # Define bindings at the App level so Footer can display them
    # Dummy action methods prevent double execution while KeyboardHandler handles actual functionality
    BINDINGS = [
        Binding(key="q", action="quit", description="Quit the app"),
        Binding(
            key="question_mark",
            action="help",
            description="Show help screen",
            key_display="?",
        ),
        Binding(key="r", action="rooms", description="Rooms", show=False),
        Binding(key="h", action="recent", description="Recent", show=False),
        Binding(key="s", action="settings", description="Settings", show=False),
        Binding(key="colon", action="command_mode", description="Command mode"),
        Binding(key="escape", action="escape_mode", description="Exit command mode"),
    ]
    
    CSS = """
    Screen {
        background: #1e1e2e;
        color: white;
        layers: base overlay;
    }
    
    SplashScreen {
        height: 100%;
        width: 100%;
        layer: base;
    }
    
    /* Login Screen Styles */
    .login-container {
        align: center middle;
        width: 100%;
        height: 100%;
        text-align: center;
    }
    
    .form-container {
        text-align: center;
        align: center middle;
        width: 100%;
        height: auto;
        padding: 2;
    }
    
    .welcome-text {
        color: #b4befe;
        text-align: center;
        margin: 1 0 2 0;
        text-style: bold;
    }
    
    .login-input {
        margin: 1 2;
        
        width: 80%;
        background: #45475a;
        color: #cdd6f4;
        border: solid #6c7086;
    }
    
    .login-input:focus {
        border: solid #89b4fa;
        background: #313244;
    }
    
    .button-container {
        align: center middle;
        margin: 2 0 1 0;
        width: 80%;
        height: auto;
    }
    
    .auth-button {
        align: center middle;
        text-align: center;
        margin: 1 2;
        width: 20;
        height: 1;
        color: #cdd6f4;
    }
    
    Button.auth-button.-primary {
        background: #89b4fa;
        color: #1e1e2e;
        border: none;
    }
    
    Button.auth-button.-primary:hover {
        background: #b4befe;
    }
    
    Button.auth-button.-default {
        background: #45475a;
        color: #cdd6f4;
        border: solid #6c7086;
    }
    
    Button.auth-button.-default:hover {
        background: #585b70;
        border: solid #89b4fa;
    }
    
    /* Main Menu Styles */
    .main-container {
        align: center middle;
        width: 100vw;
        height: 100vh;
        text-align: center;
    }
    
    .ascii-art {
        color: #b4befe;
        text-align: center;
        width: 100%;
        height: auto;
        align-horizontal: center;
    }
    
    .ascii-art-small {
        color: #b4befe;
        margin-top: -6;
        text-align: center;
        width: auto;
        height: auto;
        align-horizontal: center;
    }

    .main-content {
        align: center middle;
        width: 100%;
        height: auto;
        padding: 2;
    }

    .welcome-back {
        align: center middle;
        color: #a6e3a1;
        text-align: center;
        text-style: bold;
    }
    
    .menu-container {
        align: center middle;
        width: 100vw;
        height: auto;
        padding: 2;
        
    }
    
    .menu-item {
        align: center middle;
        width: 50;
        height: auto;
        padding: 1;
        margin-left: -2;
    }
    
    .menu-item:hover {
        background: #45475a;
        color: #89b4fa;
    }
    
    .logout-item {
        color: #f38ba8;
        border-top: solid #45475a;
        margin-top: 2;
        padding-top: 2;
    }
    
    .logout-item:hover {
        background: #45475a;
        color: #f38ba8;
    }
    
    .version-info {
        color: #fab387;
        text-align: center;
        margin-top: 2;
        margin-left: 0;
    }
    
    /* Floating Command Line Island Styles */
    .floating-command-line {
        layer: overlay;
        offset: 75% 15;
        width: 70;
        height: 5;
        background: #1e1e2e;
        border: thick #fab387;
        text-align: left;
        padding: 1 2;
        color: #f9e2af;
        opacity: 0.95;
    }
    
    .floating-command-line.active {
        background: #313244;
        border: thick #89b4fa;
        color: #cdd6f4;
        opacity: 1.0;
    }
    
    .floating-command-line.hidden {
        display: none;
    }
    
    .floating-command-line.inactive {
        visibility: hidden;
    }
    
    /* Floating Result Panel Styles */
    .floating-result-panel {
        layer: overlay;
        offset: 75% 15;
        width: 70;
        height: auto;
        min-height: 3;
        max-height: 15;
        background: #1e1e2e;
        border: thick #6c7086;
        text-align: left;
        padding: 1 2;
        color: #cdd6f4;
        opacity: 0.95;
        overflow: auto;
    }
    
    .floating-result-panel.result-info {
        border: thick #89b4fa;
        color: #cdd6f4;
    }
    
    .floating-result-panel.result-success {
        border: thick #a6e3a1;
        color: #a6e3a1;
    }
    
    .floating-result-panel.result-error {
        border: thick #f38ba8;
        color: #f38ba8;
    }
    
    .floating-result-panel.hidden {
        display: none;
    }
    """

    # KEYBOARD SHORTCUTS INTEGRATION --- DO NOT TOUCH ---
    def __init__(self, **kwargs):
        super().__init__(**kwargs)
        self.keyboard_handler = KeyboardHandler(self)
        self._setup_keyboard_callbacks()
        self._register_custom_commands()
<<<<<<< HEAD
        self.splash_screen = None
        self.is_authenticated = False
=======
        self.command_line_should_stay_visible = False  # Track if command line should stay visible after command execution
>>>>>>> 20638f09
    
    def _setup_keyboard_callbacks(self):
        """Set up callbacks for keyboard handler events."""
        self.keyboard_handler.on_mode_change = self._on_mode_change
        self.keyboard_handler.on_command_buffer_change = self._on_command_buffer_change
        self.keyboard_handler.on_command_executed = self._on_command_executed
        self.keyboard_handler.on_error = self._on_error
    
    def _connect_floating_panels(self):
        """Connect the floating command line with its result panel."""
        try:
            command_line = self.query_one("#command-line", FloatingCommandLine)
            result_panel = self.query_one("#result-panel", FloatingResultPanel)
            command_line.set_result_panel(result_panel)
        except Exception:
            # Widgets not ready yet, schedule for later
            self.call_later(self._connect_floating_panels)
    
    def _register_custom_commands(self):
        """Register application-specific commands."""
        # Authentication commands
        self.keyboard_handler.register_command("login", self._login_command, "Login to your account", ["l"])
        self.keyboard_handler.register_command("register", self._register_command, "Register a new account", ["reg"])
        self.keyboard_handler.register_command("logout", self._logout_command, "Logout from your account", ["exit"])
        
        # Menu navigation commands (with colon command support)
        self.keyboard_handler.register_command("rooms", self._rooms_command, "Go to rooms screen", ["r", "room"])
        self.keyboard_handler.register_command("recent", self._recent_command, "Go to recent rooms screen", ["h", "history"])
        self.keyboard_handler.register_command("settings", self._settings_command, "Go to settings screen", ["s", "config", "preferences"])
        
        # Additional Vim-style commands
        self.keyboard_handler.register_command("version", self._version_command, "Show application version", ["v", "ver"])
        self.keyboard_handler.register_command("status", self._status_command, "Show current status", ["st", "info"])
        self.keyboard_handler.register_command("refresh", self._refresh_command, "Refresh the interface", ["ref", "reload"])
        self.keyboard_handler.register_command("theme", self._theme_command, "Toggle theme", ["th"])
        self.keyboard_handler.register_command("connect", self._connect_command, "Connect to server", ["conn"])
        self.keyboard_handler.register_command("disconnect", self._disconnect_command, "Disconnect from server", ["disconn", "dc"])
        
        # Navigation commands
        self.keyboard_handler.register_command("home", self._home_command, "Go to home screen", ["start"])
        self.keyboard_handler.register_command("back", self._back_command, "Go back", ["b"])
        self.keyboard_handler.register_command("next", self._next_command, "Go to next item", ["n"])
        self.keyboard_handler.register_command("previous", self._previous_command, "Go to previous item", ["prev"])
        
        # Utility commands
        self.keyboard_handler.register_command("debug", self._debug_command, "Toggle debug mode", ["d"])
        self.keyboard_handler.register_command("log", self._log_command, "Show logs", ["logs"])
        self.keyboard_handler.register_command("save", self._save_command, "Save current state", ["w", "write"])
        
        # Override the default help command with our custom one
        self.keyboard_handler.register_command("help", self._custom_help_command, "Show help for commands and keys", ["h"])
        
        # Re-register single-key commands since Textual bindings are disabled (show=False)
        # These will now be handled exclusively by KeyboardHandler
        self.keyboard_handler.register_single_key("r", self._rooms_command)
        self.keyboard_handler.register_single_key("h", self._recent_command)
        self.keyboard_handler.register_single_key("s", self._settings_command)
        
        # Note: q and ? are still handled by Textual's binding system
        # : (colon) is handled by KeyboardHandler in the on_key method
    
    def _on_mode_change(self, mode: KeyboardMode):
        """Handle keyboard mode changes."""
        try:
            command_line = self.query_one("#command-line", FloatingCommandLine)
            # Keep command line visible if it should stay visible or if in command mode
            should_be_active = (mode == KeyboardMode.COMMAND) or self.command_line_should_stay_visible
            command_line.set_active(should_be_active)
        except Exception as e:
            # Command line widget not available yet, schedule for next tick
            self.call_later(self._delayed_mode_change, mode)
    
    def _delayed_mode_change(self, mode: KeyboardMode):
        """Handle delayed mode changes when widget isn't ready."""
        try:
            command_line = self.query_one("#command-line", FloatingCommandLine)
            # Keep command line visible if it should stay visible or if in command mode
            should_be_active = (mode == KeyboardMode.COMMAND) or self.command_line_should_stay_visible
            command_line.set_active(should_be_active)
        except Exception:
            # Still not ready, ignore silently
            pass
    
    def _on_command_buffer_change(self, buffer: str):
        """Handle command buffer changes."""
        try:
            command_line = self.query_one("#command-line", FloatingCommandLine)
            command_line.update_buffer(buffer)
        except Exception as e:
            # Widget not available, schedule for later
            self.call_later(self._delayed_buffer_change, buffer)
    
    def _delayed_buffer_change(self, buffer: str):
        """Handle delayed buffer changes."""
        try:
            command_line = self.query_one("#command-line", FloatingCommandLine)
            command_line.update_buffer(buffer)
        except Exception:
            # Still not ready, ignore silently
            pass
    
    def _on_command_executed(self, command: str, result):
        """Handle command execution."""
        # Always hide the command line after command execution
        self.command_line_should_stay_visible = False
        
        try:
            command_line = self.query_one("#command-line", FloatingCommandLine)
            
            # Show result if there's a meaningful return value
            if result and isinstance(result, str):
                command_line.show_result(result, "success")
            
            # Always hide the command line after execution
            command_line.set_active(False)
        except Exception:
            # Fallback to notify if panels aren't ready and there's a result to show
            if result and isinstance(result, str):
                self.notify(result)
    
    def _on_error(self, error: str):
        """Handle errors from keyboard handler."""
        # Set flag to keep command line visible after error
        self.command_line_should_stay_visible = True
        
        try:
            command_line = self.query_one("#command-line", FloatingCommandLine)
            command_line.show_result(error, "error")
            
            # Ensure command line stays active after showing error
            command_line.set_active(True)
        except Exception:
            # Fallback to notify if panels aren't ready
            self.notify(error, severity="error")
    
    # Command handlers
    def _login_command(self):
        """Handle login command."""
<<<<<<< HEAD
        if not self.is_authenticated:
            self._handle_login()
        else:
            self.notify("Already logged in")
    
    def _register_command(self):
        """Handle register command."""
        if not self.is_authenticated:
            self._handle_register()
        else:
            self.notify("Please logout first to register a new account")
    
    def _logout_command(self):
        """Handle logout command."""
        if self.is_authenticated:
            self._handle_logout()
        else:
            self.notify("Not currently logged in")
    
    def _rooms_command(self):
        """Handle rooms command."""
        if self.is_authenticated:
            self.notify("Selected: Rooms")
        else:
            self.notify("Please login first")
    
    def _recent_command(self):
        """Handle recent rooms command."""
        if self.is_authenticated:
            self.notify("Selected: Recent Rooms")
        else:
            self.notify("Please login first")
    
    def _settings_command(self):
        """Handle settings command."""
        if self.is_authenticated:
            self.notify("Selected: Settings")
        else:
            self.notify("Please login first")
=======
        # Perform login logic here
        # No return value means no execution message will be shown
        pass
    
    def _register_command(self):
        """Handle register command."""
        # Perform register logic here
        # No return value means no execution message will be shown
        pass
    
    def _rooms_command(self):
        """Handle rooms command."""
        # Perform rooms navigation logic here
        # No return value means no execution message will be shown
        pass
    
    def _recent_command(self):
        """Handle recent rooms command."""
        # Perform recent rooms navigation logic here
        # No return value means no execution message will be shown
        pass
    
    def _settings_command(self):
        """Handle settings command."""
        # Perform settings navigation logic here
        # No return value means no execution message will be shown
        pass
>>>>>>> 20638f09
    
    # TODO: Update to variable version function
    def _version_command(self):
        """Handle version command."""
        return "Ignite TUI v1.0.0 - rolling-4b0a60e"
    
    def _status_command(self):
        """Handle status command."""
        mode = "Command Mode" if self.keyboard_handler.is_in_command_mode() else "Normal Mode"
        return f"Status: {mode} | Server: Disconnected | Theme: Dark"
    
    def _refresh_command(self):
        """Handle refresh command."""
        self.refresh()
        return "Interface refreshed"
    
    def _theme_command(self):
        """Handle theme command."""
        return "Theme toggle not yet implemented"
    
    def _connect_command(self):
        """Handle connect command."""
        return "Connecting to server..."
    
    def _disconnect_command(self):
        """Handle disconnect command."""
        return "Disconnected from server"
    
    def _home_command(self):
        """Handle home command."""
        return "Navigated to home screen"
    
    def _back_command(self):
        """Handle back command."""
        return "Going back"
    
    def _next_command(self):
        """Handle next command."""
        return "Moving to next item"
    
    def _previous_command(self):
        """Handle previous command."""
        return "Moving to previous item"
    
    def _debug_command(self):
        """Handle debug command."""
        return "Debug mode toggled"
    
    def _log_command(self):
        """Handle log command."""
        return "Log viewer not yet implemented"
    
    def _save_command(self):
        """Handle save command."""
        return "State saved"
    
    def _custom_help_command(self):
        """Handle custom help command with both single-key and colon commands."""
<<<<<<< HEAD
        if self.is_authenticated:
            help_text = """
╭─ Ignite TUI Help (Authenticated) ────────────────────────────────╮
│                                                                   │
│  Single Key Commands (press directly):                           │
│    r - Rooms                    h - Recent Rooms                 │
│    s - Settings                 ? - Help                         │
│    q - Quit                     : - Command mode                 │
│                                                                   │
│  Colon Commands (press : then type):                             │
│    :help                 - Show this help                       │
│    :quit, :q             - Exit application                     │
│    :rooms, :r, :room     - Go to rooms                          │
│    :recent, :h, :history - Recent rooms                         │
│    :settings, :s, :config - Settings                            │
│    :logout, :exit        - Logout                               │
│    :version, :v          - Show version                         │
│    :status, :st          - Show status                          │
│    :save, :w             - Save state                           │
│    :refresh, :reload     - Refresh interface                    │
│                                                                   │
│  Command Mode Navigation:                                         │
│    Enter - Execute command      Escape - Cancel                  │
│    ↑/↓ - Command history        Backspace - Delete char         │
│                                                                   │
╰───────────────────────────────────────────────────────────────────╯
            """
        else:
            help_text = """
╭─ Ignite TUI Help (Login Required) ───────────────────────────────╮
│                                                                   │
│  Login Interface:                                                 │
│    Tab/Shift+Tab - Navigate between username/password fields    │
│    Enter - Submit login form                                     │
│    ? - Help                     q - Quit                         │
│    : - Command mode                                               │
│                                                                   │
│  Colon Commands (press : then type):                             │
│    :help                 - Show this help                       │
│    :quit, :q             - Exit application                     │
│    :login, :l            - Attempt login with current fields    │
│    :register, :reg       - Attempt registration                 │
│    :version, :v          - Show version                         │
│    :status, :st          - Show status                          │
│    :refresh, :reload     - Refresh interface                    │
│                                                                   │
│  Command Mode Navigation:                                         │
│    Enter - Execute command      Escape - Cancel                  │
│    ↑/↓ - Command history        Backspace - Delete char         │
│                                                                   │
│  Note: Most features require login. Please authenticate first.   │
│                                                                   │
╰───────────────────────────────────────────────────────────────────╯
            """
        return help_text.strip()
    
    def compose(self) -> ComposeResult:
        self.splash_screen = SplashScreen()
        yield self.splash_screen
=======
        help_text = """
Colon Commands (press : then type):
    :help, :h         - Show this help
    :login, :l        - Go to login
    :register, :r     - Go to register
    :rooms, :p        - Go to rooms
    :recent, :t       - Recent rooms
    :settings, :config - Settings
    :version, :v      - Show version
    :status, :st      - Show status
    :refresh, :reload - Refresh interface
"""
        return help_text.strip()
    
    def compose(self) -> ComposeResult:
        yield SplashScreen()
        # Connect the floating panels after composition
        self.call_after_refresh(self._connect_floating_panels)
>>>>>>> 20638f09
    
    # Action methods for Textual bindings (dummy methods to prevent double execution)
    def action_help(self) -> None:
        """Handle help action from ? key."""
        result = self._custom_help_command()
        if result:
            try:
                command_line = self.query_one("#command-line", FloatingCommandLine)
                command_line.show_result(result, "info")
            except Exception:
                self.notify(result)
    
    def action_escape_mode(self) -> None:
        """Handle escape key to exit command mode."""
        if hasattr(self, 'keyboard_handler'):
            self.keyboard_handler.handle_key("escape")
    
    def action_rooms(self) -> None:
        """Handle rooms action."""
        self._rooms_command()
    
    def action_recent(self) -> None:
        """Handle recent action."""
        self._recent_command()
    
    def action_settings(self) -> None:
        """Handle settings action."""
        self._settings_command()
    
    def action_command_mode(self) -> None:
        """Dummy action - KeyboardHandler handles this."""
        pass

    def on_button_pressed(self, event) -> None:
        """Handle button press events."""
        if event.button.id == "login-btn":
            self._handle_login()
        elif event.button.id == "register-btn":
            self._handle_register()
    
    def _handle_login(self):
        """Handle login button press."""
        try:
            username_input = self.query_one("#username-input")
            password_input = self.query_one("#password-input")
            
            username = username_input.value.strip()
            password = password_input.value.strip()
            
            if not username or not password:
                self.notify("Please enter both username and password", severity="error")
                return
            
            # TODO: Add actual authentication logic here
            # For now, simulate successful login
            self.is_authenticated = True
            self.splash_screen.switch_to_main_menu(username)
            self.notify(f"Welcome, {username}!", severity="information")
            
        except Exception as e:
            self.notify("Login failed. Please try again.", severity="error")
    
    def _handle_register(self):
        """Handle register button press."""
        try:
            username_input = self.query_one("#username-input")
            password_input = self.query_one("#password-input")
            
            username = username_input.value.strip()
            password = password_input.value.strip()
            
            if not username or not password:
                self.notify("Please enter both username and password", severity="error")
                return
            
            # TODO: Add actual registration logic here
            # For now, simulate successful registration
            self.notify(f"Account created for {username}! Please login.", severity="information")
            
        except Exception as e:
            self.notify("Registration failed. Please try again.", severity="error")
    
    def _handle_logout(self):
        """Handle logout action."""
        self.is_authenticated = False
        self.splash_screen.switch_to_login()
        self.notify("Logged out successfully", severity="information")

    def on_key(self, event) -> None:
        """Handle keyboard shortcuts using the KeyboardHandler."""
        
<<<<<<< HEAD
        # Update binding keys based on current screen
        if self.is_authenticated:
            textual_binding_keys = {"q", "question_mark", "r", "h", "s", "colon"}
        else:
            textual_binding_keys = {"q", "question_mark", "colon"}
=======
        # Keys that Textual bindings will handle (these will call dummy action methods)
        textual_binding_keys = {"q", "question_mark", "l", "r", "p", "t", "c", "colon", "escape"}
>>>>>>> 20638f09
        
        # Special handling for q and ? - only let Textual handle them in normal mode
        if event.key in {"q", "question_mark"}:
            # If we're in command mode, let KeyboardHandler process these as regular characters
            if self.keyboard_handler.mode == KeyboardMode.COMMAND:
                self.keyboard_handler.handle_key(event.key)
                event.stop()  # Prevent further propagation
                return
            # If we're in normal mode, let Textual handle them (help/quit actions)
            else:
                return  # Let Textual's binding system handle it
        
<<<<<<< HEAD
        # Handle authenticated screen shortcuts
        if self.is_authenticated and event.key in {"r", "h", "s"}:
            if event.key == "r":
                self._rooms_command()
            elif event.key == "h":
                self._recent_command()
            elif event.key == "s":
                self._settings_command()
            return
        
=======
        # Handle enter key to dismiss result panel in normal mode
        if event.key == "enter" and self.keyboard_handler.mode == KeyboardMode.NORMAL:
            self.command_line_should_stay_visible = False
            try:
                command_line = self.query_one("#command-line", FloatingCommandLine)
                command_line.hide_result()
                command_line.set_active(False)  # Hide the command line too
            except Exception:
                pass  # Ignore if command line not available
            return
        
        # Handle escape key specially
        if event.key == "escape":
            if self.keyboard_handler.mode == KeyboardMode.COMMAND:
                self.keyboard_handler.handle_key("escape")
                event.stop()
                return
            else:
                # In normal mode, dismiss result panel and command line
                self.command_line_should_stay_visible = False
                try:
                    command_line = self.query_one("#command-line", FloatingCommandLine)
                    command_line.hide_result()
                    command_line.set_active(False)  # Hide the command line too
                except Exception:
                    pass  # Ignore if command line not available
                return
        
>>>>>>> 20638f09
        # If this key has a Textual binding, let Textual handle it first (calls dummy method)
        # then let KeyboardHandler also process it for actual functionality
        if event.key in textual_binding_keys:
            # For colon specifically, we want KeyboardHandler to handle the command mode logic
            if event.key == "colon":
                self.keyboard_handler.handle_key(":")
            return
        
        # For all other keys, use the keyboard handler normally
        handled = self.keyboard_handler.handle_key(event.key)
        
        # Show current mode in debug info (only show unhandled keys in normal mode)
        if not handled and self.keyboard_handler.mode == KeyboardMode.NORMAL:
            # Only show unhandled key notifications for single character keys that aren't common navigation
            if len(event.key) == 1 and event.key.isalnum():
                if self.is_authenticated:
                    self.notify(f"Unhandled key: '{event.key}' - Try 'r' (rooms), 'h' (recent), 's' (settings), or ':' for command mode")
                else:
                    self.notify(f"Unhandled key: '{event.key}' - Please login first or try ':' for command mode")
            # For special keys, we might want to handle them silently
            pass


if __name__ == "__main__":
    app = AeroStream()
    app.run()<|MERGE_RESOLUTION|>--- conflicted
+++ resolved
@@ -724,12 +724,9 @@
         self.keyboard_handler = KeyboardHandler(self)
         self._setup_keyboard_callbacks()
         self._register_custom_commands()
-<<<<<<< HEAD
         self.splash_screen = None
         self.is_authenticated = False
-=======
         self.command_line_should_stay_visible = False  # Track if command line should stay visible after command execution
->>>>>>> 20638f09
     
     def _setup_keyboard_callbacks(self):
         """Set up callbacks for keyboard handler events."""
@@ -868,7 +865,6 @@
     # Command handlers
     def _login_command(self):
         """Handle login command."""
-<<<<<<< HEAD
         if not self.is_authenticated:
             self._handle_login()
         else:
@@ -908,35 +904,6 @@
             self.notify("Selected: Settings")
         else:
             self.notify("Please login first")
-=======
-        # Perform login logic here
-        # No return value means no execution message will be shown
-        pass
-    
-    def _register_command(self):
-        """Handle register command."""
-        # Perform register logic here
-        # No return value means no execution message will be shown
-        pass
-    
-    def _rooms_command(self):
-        """Handle rooms command."""
-        # Perform rooms navigation logic here
-        # No return value means no execution message will be shown
-        pass
-    
-    def _recent_command(self):
-        """Handle recent rooms command."""
-        # Perform recent rooms navigation logic here
-        # No return value means no execution message will be shown
-        pass
-    
-    def _settings_command(self):
-        """Handle settings command."""
-        # Perform settings navigation logic here
-        # No return value means no execution message will be shown
-        pass
->>>>>>> 20638f09
     
     # TODO: Update to variable version function
     def _version_command(self):
@@ -995,67 +962,6 @@
     
     def _custom_help_command(self):
         """Handle custom help command with both single-key and colon commands."""
-<<<<<<< HEAD
-        if self.is_authenticated:
-            help_text = """
-╭─ Ignite TUI Help (Authenticated) ────────────────────────────────╮
-│                                                                   │
-│  Single Key Commands (press directly):                           │
-│    r - Rooms                    h - Recent Rooms                 │
-│    s - Settings                 ? - Help                         │
-│    q - Quit                     : - Command mode                 │
-│                                                                   │
-│  Colon Commands (press : then type):                             │
-│    :help                 - Show this help                       │
-│    :quit, :q             - Exit application                     │
-│    :rooms, :r, :room     - Go to rooms                          │
-│    :recent, :h, :history - Recent rooms                         │
-│    :settings, :s, :config - Settings                            │
-│    :logout, :exit        - Logout                               │
-│    :version, :v          - Show version                         │
-│    :status, :st          - Show status                          │
-│    :save, :w             - Save state                           │
-│    :refresh, :reload     - Refresh interface                    │
-│                                                                   │
-│  Command Mode Navigation:                                         │
-│    Enter - Execute command      Escape - Cancel                  │
-│    ↑/↓ - Command history        Backspace - Delete char         │
-│                                                                   │
-╰───────────────────────────────────────────────────────────────────╯
-            """
-        else:
-            help_text = """
-╭─ Ignite TUI Help (Login Required) ───────────────────────────────╮
-│                                                                   │
-│  Login Interface:                                                 │
-│    Tab/Shift+Tab - Navigate between username/password fields    │
-│    Enter - Submit login form                                     │
-│    ? - Help                     q - Quit                         │
-│    : - Command mode                                               │
-│                                                                   │
-│  Colon Commands (press : then type):                             │
-│    :help                 - Show this help                       │
-│    :quit, :q             - Exit application                     │
-│    :login, :l            - Attempt login with current fields    │
-│    :register, :reg       - Attempt registration                 │
-│    :version, :v          - Show version                         │
-│    :status, :st          - Show status                          │
-│    :refresh, :reload     - Refresh interface                    │
-│                                                                   │
-│  Command Mode Navigation:                                         │
-│    Enter - Execute command      Escape - Cancel                  │
-│    ↑/↓ - Command history        Backspace - Delete char         │
-│                                                                   │
-│  Note: Most features require login. Please authenticate first.   │
-│                                                                   │
-╰───────────────────────────────────────────────────────────────────╯
-            """
-        return help_text.strip()
-    
-    def compose(self) -> ComposeResult:
-        self.splash_screen = SplashScreen()
-        yield self.splash_screen
-=======
         help_text = """
 Colon Commands (press : then type):
     :help, :h         - Show this help
@@ -1074,7 +980,7 @@
         yield SplashScreen()
         # Connect the floating panels after composition
         self.call_after_refresh(self._connect_floating_panels)
->>>>>>> 20638f09
+
     
     # Action methods for Textual bindings (dummy methods to prevent double execution)
     def action_help(self) -> None:
@@ -1166,16 +1072,8 @@
     def on_key(self, event) -> None:
         """Handle keyboard shortcuts using the KeyboardHandler."""
         
-<<<<<<< HEAD
-        # Update binding keys based on current screen
-        if self.is_authenticated:
-            textual_binding_keys = {"q", "question_mark", "r", "h", "s", "colon"}
-        else:
-            textual_binding_keys = {"q", "question_mark", "colon"}
-=======
         # Keys that Textual bindings will handle (these will call dummy action methods)
         textual_binding_keys = {"q", "question_mark", "l", "r", "p", "t", "c", "colon", "escape"}
->>>>>>> 20638f09
         
         # Special handling for q and ? - only let Textual handle them in normal mode
         if event.key in {"q", "question_mark"}:
@@ -1187,19 +1085,7 @@
             # If we're in normal mode, let Textual handle them (help/quit actions)
             else:
                 return  # Let Textual's binding system handle it
-        
-<<<<<<< HEAD
-        # Handle authenticated screen shortcuts
-        if self.is_authenticated and event.key in {"r", "h", "s"}:
-            if event.key == "r":
-                self._rooms_command()
-            elif event.key == "h":
-                self._recent_command()
-            elif event.key == "s":
-                self._settings_command()
-            return
-        
-=======
+       
         # Handle enter key to dismiss result panel in normal mode
         if event.key == "enter" and self.keyboard_handler.mode == KeyboardMode.NORMAL:
             self.command_line_should_stay_visible = False
@@ -1228,7 +1114,6 @@
                     pass  # Ignore if command line not available
                 return
         
->>>>>>> 20638f09
         # If this key has a Textual binding, let Textual handle it first (calls dummy method)
         # then let KeyboardHandler also process it for actual functionality
         if event.key in textual_binding_keys:
