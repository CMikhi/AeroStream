from textual.app import App, ComposeResult
from textual.widgets import Static, Input, Header, Footer
from textual.containers import Horizontal, Vertical

class TextApp(App):

    CSS_PATH = "cli.css"

    def __init__(self):
        super().__init__()
        self.sidebar = None
        self.main_content = None
        self.chat_input = None
        self.username_input = None
        self.username_display = None
        self.username = "You"

    def compose(self) -> ComposeResult:
        yield Header()

        # Username input + display in the sidebar
        self.username_input = Input(placeholder="Enter username and press Enter...", id="username_input")
        self.username_display = Static(f"Username: {self.username}", id="username_display")

        # Sidebar
        self.sidebar = Vertical(
            self.username_display,
            self.username_input,
            Static("Menu 1"),
            Static("Menu 2"),
            Static("Menu 3"),
            id="sidebar"
        )

        # Main chat column with messages + input
        self.main_content = Vertical(id="main")
        self.chat_input = Input(placeholder="Type your message here...", id="chat_input")
        self.main_column = Vertical(
            self.main_content,
            self.chat_input,
        )

        # Horizontal container: sidebar + main column
        yield Horizontal(
<<<<<<< HEAD
            self.sidebar,
            self.main_column,
=======
            Vertical(  # sidebar
                Static("Chat 1"),
                Static("Chat 2"),
                Static("Chat 3"),
                id="sidebar"
            ),
            Static("Main content here", id="main")
>>>>>>> 7dddc3d4
        )

        yield Footer()

    # Handle input submission
    def on_input_submitted(self, event: Input.Submitted) -> None:
        input_id = getattr(event.input, "id", None)
        value = event.value.strip()

<<<<<<< HEAD
        # Username input submitted
        if input_id == "username_input":
            if value:
                self.username = value
                if self.username_display:
                    self.username_display.update(f"Username: {self.username}")
            # Clear username input
            event.input.value = ""
            return

        # Chat input submitted
        if input_id == "chat_input" or input_id is None:
            if not value:
                return
            # Add message to main_content using the chosen username
            self.main_content.mount(Static(f"{self.username}: {value}"))
            # Clear chat input
            event.input.value = ""

if __name__ == "__main__":
    TextApp().run()
=======

# Importing necessary modules
import sys
from textual.app import App
from textual.widgets import Header, Footer, Button, Input, Static

# Variables for username and room name (camelCase)
userName: str = ""
roomName: str = ""
text: str = ""                  

# Main function to start the program
def main():
    login()

# Function to handle user login
def login() -> None:
    print("WELCOME!")
    print("--------")
    getUserName()
    createRoom()

# Function to get the username from the user
def getUserName() -> str:
    userName = input("Type your username: ")
    return userName

# Function to create a chat room
def createRoom() -> None:
    roomActive = True
    print("ROOM")
    print("----")
    while roomActive:
        roomName = input("Type your room name: ")
        if roomName:
            print(f"Room '{roomName}' created successfully!")
            chatRoom()
            roomActive = False
        else:
            print("Room name cannot be empty. Please try again.")
        print(f"{userName}: {text}")
        if text.lower() == "exit":
            roomActive = False

def chatRoom() -> None:
    print("CHAT ROOM")
    print("---------")
    print(f"Welcome to the chat room, {userName}!")
    print(f"Room Name: {roomName}")
    print()
    print("Type 'exit' to leave the chat room.")
    print()
    while True:
        print()
        text = input(f"{userName}: ")
        print()
        if text.lower() == "exit":
            print("Exiting chat room...")
            break
        print(f"{userName}: {text}")

# Entry point for the script
if __name__ == "__main__":
    main()
>>>>>>> 7dddc3d4
<|MERGE_RESOLUTION|>--- conflicted
+++ resolved
@@ -42,18 +42,9 @@
 
         # Horizontal container: sidebar + main column
         yield Horizontal(
-<<<<<<< HEAD
+
             self.sidebar,
             self.main_column,
-=======
-            Vertical(  # sidebar
-                Static("Chat 1"),
-                Static("Chat 2"),
-                Static("Chat 3"),
-                id="sidebar"
-            ),
-            Static("Main content here", id="main")
->>>>>>> 7dddc3d4
         )
 
         yield Footer()
@@ -62,8 +53,8 @@
     def on_input_submitted(self, event: Input.Submitted) -> None:
         input_id = getattr(event.input, "id", None)
         value = event.value.strip()
-
-<<<<<<< HEAD
+        
+        
         # Username input submitted
         if input_id == "username_input":
             if value:
@@ -84,70 +75,4 @@
             event.input.value = ""
 
 if __name__ == "__main__":
-    TextApp().run()
-=======
-
-# Importing necessary modules
-import sys
-from textual.app import App
-from textual.widgets import Header, Footer, Button, Input, Static
-
-# Variables for username and room name (camelCase)
-userName: str = ""
-roomName: str = ""
-text: str = ""                  
-
-# Main function to start the program
-def main():
-    login()
-
-# Function to handle user login
-def login() -> None:
-    print("WELCOME!")
-    print("--------")
-    getUserName()
-    createRoom()
-
-# Function to get the username from the user
-def getUserName() -> str:
-    userName = input("Type your username: ")
-    return userName
-
-# Function to create a chat room
-def createRoom() -> None:
-    roomActive = True
-    print("ROOM")
-    print("----")
-    while roomActive:
-        roomName = input("Type your room name: ")
-        if roomName:
-            print(f"Room '{roomName}' created successfully!")
-            chatRoom()
-            roomActive = False
-        else:
-            print("Room name cannot be empty. Please try again.")
-        print(f"{userName}: {text}")
-        if text.lower() == "exit":
-            roomActive = False
-
-def chatRoom() -> None:
-    print("CHAT ROOM")
-    print("---------")
-    print(f"Welcome to the chat room, {userName}!")
-    print(f"Room Name: {roomName}")
-    print()
-    print("Type 'exit' to leave the chat room.")
-    print()
-    while True:
-        print()
-        text = input(f"{userName}: ")
-        print()
-        if text.lower() == "exit":
-            print("Exiting chat room...")
-            break
-        print(f"{userName}: {text}")
-
-# Entry point for the script
-if __name__ == "__main__":
-    main()
->>>>>>> 7dddc3d4
+    TextApp().run()