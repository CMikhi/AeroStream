--- conflicted
+++ resolved
@@ -183,10 +183,11 @@
     room_id = room_service.get_room_id(data.room_name)
     if not room_id:
         raise HTTPException(status_code=status.HTTP_404_NOT_FOUND, detail="Room not found")
-<<<<<<< HEAD
-    room_id = rooms[0][0]
-    db_manager.execute_query("INSERT INTO messages (user_id, room_id, content) VALUES (?, ?, ?)",
-                             (current_user["id"], room_id, data.message))
+    
+    db_manager.execute_query(
+        "INSERT INTO messages (user_id, room_id, content) VALUES (?, ?, ?)",
+        (current_user["id"], room_id, data.message)
+    )
     return {"message": "Message sent successfully"}
 
 @app.get("/get_messages/{room_name}")
@@ -196,12 +197,4 @@
         raise HTTPException(status_code=status.HTTP_404_NOT_FOUND, detail="Room not found")
     room_id = rooms[0][0]
     messages = db_manager.fetch_all("SELECT content FROM messages WHERE room_id = ?", (room_id,))
-    return {"messages": [msg[0] for msg in messages]}
-=======
-    
-    db_manager.execute_query(
-        "INSERT INTO messages (user_id, room_id, content) VALUES (?, ?, ?)",
-        (current_user["id"], room_id, data.message)
-    )
-    return {"message": "Message sent successfully"}
->>>>>>> 326dd6e3
+    return {"messages": [msg[0] for msg in messages]}