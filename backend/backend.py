from fastapi import FastAPI, Depends, HTTPException, status, WebSocket, WebSocketDisconnect
from fastapi.security import HTTPBearer, HTTPAuthorizationCredentials
from fastapi.responses import FileResponse
from pydantic import BaseModel
<<<<<<< HEAD
from .roomService import RoomService
from .messageService import MessageService
from .ws_manager import manager
from jose import jwt, JWTError, ExpiredSignatureError
from datetime import datetime, timedelta, timezone
import os
import json
from passlib.context import CryptContext
from fastapi.middleware.cors import CORSMiddleware
'''
API for chat TUI using FastAPI, JWT, and SQLite
=======
from roomService import RoomService
import threading
>>>>>>> dd153af1

1. dbManager is a database management utility that simplifies interactions with SQLite.
2. FastAPI app handles HTTP requests and responses.
3. RoomService manages chat rooms and their participants.
4. LoginService manages user authentication and JWT issuance.
    * Passwords are hashed using bcrypt via passlib.
5. Responses are sent using JSON with status codes and messages.
'''

# app
app = FastAPI()

<<<<<<< HEAD
# Add CORS middleware to allow all origins
app.add_middleware(
    CORSMiddleware,
    allow_origins=["*"],  # Allow all origins
    allow_credentials=True,
    allow_methods=["GET", "POST", "PUT", "DELETE", "OPTIONS", "HEAD", "PATCH"],  # Explicitly list all methods
    allow_headers=["*"],  # Allow all headers
    expose_headers=["*"],  # Expose all headers
)
 
# JWT config

# You don;t need a .env, this isn't prod and is simply just for fun
SECRET_KEY = "SUPERSECRETKEY12345!"
ALGORITHM = "HS256"
ACCESS_TOKEN_EXPIRE_MINUTES = 30

# Security
security = HTTPBearer()

# Password hashing context (recommended)
pwd_context = CryptContext(schemes=["bcrypt"], deprecated="auto")

# Database manager (your module)
from . import dbManager


# Get the correct path to database.db (one level up from backend directory)
db_path = os.path.join(os.path.dirname(os.path.dirname(__file__)), "database.db")
db_manager = dbManager.DatabaseManager(db_path)
db_manager.create_connection()

global room_service # Room Service instance
room_service = RoomService(db_manager)

global message_service # Message Service instance
message_service = MessageService(db_manager)


# Pydantic models
=======
global room_service
room_service = RoomService()


# Request models
>>>>>>> dd153af1
class AuthRequest(BaseModel):
    username: str
    password: str

class TokenResponse(BaseModel):
    access_token: str
    token_type: str

class RoomRequest(BaseModel):
    room_name: str

class MessageRequest(BaseModel):
    room_name: str
    message: str

# Utility: create jwt with int timestamps
def create_access_token(subject: str, expires_delta: timedelta = None):
    now = datetime.now(timezone.utc)
    if expires_delta:
        expire = now + expires_delta
    else:
        expire = now + timedelta(minutes=ACCESS_TOKEN_EXPIRE_MINUTES)

    payload = {
        "sub": subject,
        "iat": int(now.timestamp()),
        "exp": int(expire.timestamp()),
    }
    token = jwt.encode(payload, SECRET_KEY, algorithm=ALGORITHM)
    return token

# Verify token dependency: returns payload dict (so downstream deps can use claims)
def verify_token(credentials: HTTPAuthorizationCredentials = Depends(security)):
    token = credentials.credentials
    try:
        payload = jwt.decode(token, SECRET_KEY, algorithms=[ALGORITHM])
        username = payload.get("sub")
        if username is None:
            raise HTTPException(
                status_code=status.HTTP_401_UNAUTHORIZED,
                detail="Invalid token payload",
                headers={"WWW-Authenticate": "Bearer"},
            )
        return payload
    except ExpiredSignatureError:
        raise HTTPException(
            status_code=status.HTTP_401_UNAUTHORIZED,
            detail="Token expired",
            headers={"WWW-Authenticate": "Bearer"},
        )
    except JWTError:
        raise HTTPException(
            status_code=status.HTTP_401_UNAUTHORIZED,
            detail="Could not validate credentials",
            headers={"WWW-Authenticate": "Bearer"},
        )

# Resolve current user from token payload
def get_current_user(token_payload: dict = Depends(verify_token)):
    username = token_payload.get("sub")
    users = db_manager.fetch_all("SELECT * FROM users WHERE (username) = (?)", (token_payload.get("sub"),))
    if not users:
        raise HTTPException(
            status_code=status.HTTP_401_UNAUTHORIZED,
            detail="User not found"
        )
    # adapt to your users table layout: e.g., (id, username, password_hash, ...)
    user_row = users[0]
    return {"id": user_row[0], "username": user_row[1]}

# WebSocket authentication helper
async def authenticate_websocket_token(token: str):
    """Authenticate WebSocket connection using JWT token"""
    try:
        payload = jwt.decode(token, SECRET_KEY, algorithms=[ALGORITHM])
        username = payload.get("sub")
        if username is None:
            return None
        
        users = db_manager.fetch_all("SELECT * FROM users WHERE username = ?", (username,))
        if not users:
            return None
        
        user_row = users[0]
        return {"id": user_row[0], "username": user_row[1]}
    except (JWTError, ExpiredSignatureError):
        return None

# Routes
@app.get("/")
async def root():
    return {"message": "Hello, FastAPI is working!"}

@app.options("/{full_path:path}")
async def options_handler():
    """Handle preflight OPTIONS requests for CORS"""
    return {"message": "OK"}

@app.get("/test")
async def serve_test_page():
    """Serve the WebSocket test HTML page"""
    html_path = os.path.join(os.path.dirname(os.path.dirname(__file__)), "websocket_test.html")
    return FileResponse(html_path)

@app.get("/network-info")
async def get_network_info():
    """Get network information for accessing the server from other devices"""
    import socket
    hostname = socket.gethostname()
    try:
        # Get local IP address
        s = socket.socket(socket.AF_INET, socket.SOCK_DGRAM)
        s.connect(("8.8.8.8", 80))
        local_ip = s.getsockname()[0]
        s.close()
    except Exception:
        local_ip = "Unable to determine"
    
    return {
        "hostname": hostname,
        "local_ip": local_ip,
        "access_urls": [
            f"http://localhost:8000/test",
            f"http://127.0.0.1:8000/test",
            f"http://{local_ip}:8000/test"
        ],
        "note": "Use the local_ip URL from other devices on the same network"
    }

# this is how we create new users
# First we check if the password is long enough, we make sure the username is not taken, and then hash the password before storing
@app.post("/register", status_code=status.HTTP_201_CREATED)
async def register(data: AuthRequest):
    if len(data.password) < 6:
        raise HTTPException(status_code=status.HTTP_400_BAD_REQUEST, detail="Password must be at least 6 characters long")
    # check username exists
    existing = db_manager.fetch_all("SELECT id FROM users WHERE username = ?", (data.username,))
    if existing:
        raise HTTPException(status_code=status.HTTP_400_BAD_REQUEST, detail="Username already taken")
    hashed = pwd_context.hash(data.password)
    
    db_manager.execute_query("INSERT INTO users (username, password) VALUES (?, ?)", (data.username, hashed))
    return {"message": "User created"}

# Login route: verify password and return JWT
@app.post("/login", response_model=TokenResponse)
async def login(data: AuthRequest):
    users = db_manager.fetch_all("SELECT id, username, password FROM users WHERE username = ?", (data.username,))
    if not users:
        raise HTTPException(status_code=status.HTTP_401_UNAUTHORIZED, detail="Invalid username or password")
    
    user = users[0]
    user_id = user[0]     # id
    username = user[1]    # username  
    stored_hash = user[2] # password

    # Verify the password
    password_valid = pwd_context.verify(data.password, stored_hash)
    if not password_valid:
        raise HTTPException(status_code=status.HTTP_401_UNAUTHORIZED, detail="Invalid username or password")

    access_token_expires = timedelta(minutes=ACCESS_TOKEN_EXPIRE_MINUTES)
    access_token = create_access_token(subject=data.username, expires_delta=access_token_expires)
    return {"access_token": access_token, "token_type": "bearer"}

# Route to join a room (checks if room exists)
@app.post("/join_room")
async def join_room(data: RoomRequest, current_user: dict = Depends(get_current_user)):
    result = room_service.join_room(data.room_name)
    if result["success"]:
        return {"message": result["message"]}
    else:
        raise HTTPException(status_code=status.HTTP_404_NOT_FOUND, detail=result["message"])

# Route to create a room, takes in a room name and a user then creates the room
@app.post("/create_room")
async def create_room(data: RoomRequest, current_user: dict = Depends(get_current_user)):
    result = room_service.create_room(data.room_name, current_user["id"])
    if result["success"]:
        return {"message": result["message"]}
    else:
        raise HTTPException(status_code=status.HTTP_400_BAD_REQUEST, detail=result["message"])


# Route to send a message to a room
# Takes a room name and message, checks if the room exists, then stores the message with the user and room ids
@app.post("/send_message")
async def send_message(data: MessageRequest, current_user: dict = Depends(get_current_user)):
    room_id = room_service.get_room_id(data.room_name)
    if not room_id:
        raise HTTPException(status_code=status.HTTP_404_NOT_FOUND, detail="Room not found")
    
    result = message_service.send_message(current_user["id"], room_id, data.message)
    if result["success"]:
        # After successfully saving to database, broadcast via WebSocket
        # Get the message details to broadcast
        messages = message_service.get_room_messages(room_id, limit=1)
        if messages["success"] and messages["messages"]:
            latest_message = messages["messages"][-1]  # Get the most recent message
            # Broadcast to all clients in the room
            await manager.broadcast(data.room_name, {
                "type": "new_message",
                "data": latest_message
            })
        
        return {"message": result["message"]}
    else:
        raise HTTPException(status_code=status.HTTP_500_INTERNAL_SERVER_ERROR, detail=result["message"])

@app.get("/get_messages/{room_name}")
async def get_messages(room_name: str, current_user: dict = Depends(get_current_user)):
    result = message_service.get_room_messages_by_name(room_name)
    if result["success"]:
        return {
            "messages": result["messages"],
            "count": result["count"]
        }
    else:
        raise HTTPException(status_code=status.HTTP_404_NOT_FOUND, detail=result["message"])

# Route to get messages with optional limit for pagination
@app.get("/get_messages/{room_name}/{limit}")
async def get_messages_with_limit(room_name: str, limit: int, current_user: dict = Depends(get_current_user)):
    result = message_service.get_room_messages_by_name(room_name, limit)
    if result["success"]:
        return {
            "messages": result["messages"],
            "count": result["count"],
            "limited": True,
            "limit": limit
        }
    else:
        raise HTTPException(status_code=status.HTTP_404_NOT_FOUND, detail=result["message"])

@app.get("/messages/count/{room_id}")
async def get_message_count(room_id: int, current_user: dict = Depends(get_current_user)):
    room = room_service.get_room_id(room_id)
    if not room:
        raise HTTPException(status_code=status.HTTP_404_NOT_FOUND, detail="Room not found")
    result = message_service.get_message_count(room_id)
    return {"room_id": room_id, "message_count": result}

# WebSocket endpoint for real-time messaging
@app.websocket("/ws/{room_name}")
async def websocket_endpoint(websocket: WebSocket, room_name: str):
    await websocket.accept()
    
    user = None
    try:
        # Wait for authentication message
        auth_data = await websocket.receive_json()
        if auth_data.get("type") != "auth":
            await websocket.send_json({"type": "error", "message": "Authentication required"})
            await websocket.close()
            return
        
        token = auth_data.get("token")
        if not token:
            await websocket.send_json({"type": "error", "message": "Token required"})
            await websocket.close()
            return
        
        # Authenticate user
        user = await authenticate_websocket_token(token)
        if not user:
            await websocket.send_json({"type": "error", "message": "Invalid token"})
            await websocket.close()
            return
        
        # Check if room exists
        if not room_service.room_exists(room_name):
            await websocket.send_json({"type": "error", "message": "Room not found"})
            await websocket.close()
            return
        
        # Add connection to room
        await manager.connect(room_name, websocket)
        
        # Send authentication success and initial room data
        await websocket.send_json({
            "type": "auth_success",
            "user": user,
            "room": room_name
        })
        
        # Send recent messages
        room_id = room_service.get_room_id(room_name)
        messages = message_service.get_room_messages(room_id, limit=50)  # Send last 50 messages
        if messages["success"]:
            await websocket.send_json({
                "type": "message_history",
                "data": messages["messages"]
            })
        
        # Notify room that user joined
        try:
            await manager.broadcast(room_name, {
                "type": "user_joined",
                "data": {
                    "username": user["username"],
                    "message": f"{user['username']} joined the room"
                }
            })
        except Exception as e:
            print(f"Error broadcasting user joined: {e}")
        
        # Listen for messages from client
        while True:
            try:
                data = await websocket.receive_json()
                print(f"Received WebSocket message: {data}")
                
                if data.get("type") == "send_message":
                    message_content = data.get("message", "").strip()
                    if message_content:
                        print(f"Processing message: {message_content}")
                        # Save message to database
                        result = message_service.send_message(user["id"], room_id, message_content)
                        print(f"Message save result: {result}")
                        
                        if result["success"]:
                            # Get the saved message to broadcast
                            recent_messages = message_service.get_room_messages(room_id, limit=1)
                            if recent_messages["success"] and recent_messages["messages"]:
                                latest_message = recent_messages["messages"][-1]
                                print(f"Broadcasting message: {latest_message}")
                                # Broadcast to all clients in the room EXCEPT the sender
                                try:
                                    await manager.broadcast(room_name, {
                                        "type": "new_message",
                                        "data": latest_message
                                    }, exclude_socket=websocket)
                                    print("Message broadcast successful")
                                    
                                    # Send confirmation back to sender only
                                    await websocket.send_json({
                                        "type": "message_sent",
                                        "data": latest_message
                                    })
                                    print("Message confirmation sent to sender")
                                except Exception as e:
                                    print(f"Error broadcasting message: {e}")
                        else:
                            print(f"Failed to save message: {result}")
                            try:
                                await websocket.send_json({
                                    "type": "error",
                                    "message": "Failed to send message"
                                })
                            except Exception as e:
                                print(f"Error sending error message to client: {e}")
                
                elif data.get("type") == "ping":
                    try:
                        await websocket.send_json({"type": "pong"})
                    except Exception as e:
                        print(f"Error sending pong response: {e}")
                        break
                    
            except WebSocketDisconnect:
                print("WebSocket disconnected by client")
                break
            except Exception as e:
                print(f"Error processing WebSocket message: {e}")
                import traceback
                traceback.print_exc()
                break
                
    except WebSocketDisconnect:
        print("WebSocket disconnected by client")
    except Exception as e:
        print(f"WebSocket error: {e}")
        import traceback
        traceback.print_exc()
    finally:
        # Clean up connection
        if user:
            try:
                await manager.disconnect(room_name, websocket)
                # Notify room that user left
                await manager.broadcast(room_name, {
                    "type": "user_left",
                    "data": {
                        "username": user["username"],
                        "message": f"{user['username']} left the room"
                    }
                })
            except Exception as e:
                print(f"Error during cleanup: {e}")<|MERGE_RESOLUTION|>--- conflicted
+++ resolved
@@ -2,7 +2,7 @@
 from fastapi.security import HTTPBearer, HTTPAuthorizationCredentials
 from fastapi.responses import FileResponse
 from pydantic import BaseModel
-<<<<<<< HEAD
+
 from .roomService import RoomService
 from .messageService import MessageService
 from .ws_manager import manager
@@ -14,10 +14,7 @@
 from fastapi.middleware.cors import CORSMiddleware
 '''
 API for chat TUI using FastAPI, JWT, and SQLite
-=======
-from roomService import RoomService
-import threading
->>>>>>> dd153af1
+
 
 1. dbManager is a database management utility that simplifies interactions with SQLite.
 2. FastAPI app handles HTTP requests and responses.
@@ -30,7 +27,7 @@
 # app
 app = FastAPI()
 
-<<<<<<< HEAD
+
 # Add CORS middleware to allow all origins
 app.add_middleware(
     CORSMiddleware,
@@ -71,13 +68,6 @@
 
 
 # Pydantic models
-=======
-global room_service
-room_service = RoomService()
-
-
-# Request models
->>>>>>> dd153af1
 class AuthRequest(BaseModel):
     username: str
     password: str
