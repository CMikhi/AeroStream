from fastapi import FastAPI, Depends, HTTPException, status
from fastapi.security import HTTPBearer, HTTPAuthorizationCredentials
from pydantic import BaseModel
from jose import jwt, JWTError, ExpiredSignatureError
from datetime import datetime, timedelta, timezone
import os
from passlib.context import CryptContext

'''


This is a simple chat backend using FastAPI, JWT for authentication, and SQLite for storage.
I'll explain how the flow of this backend works:

1. dbManager, essentially just a thin wrapper around sqlite3 with per-op connections and some convenience methods.
   This allows for it to handle the threading, locking, and connection management for you. It also handles the creation
   of the database file if it doesn't exist.

2. FastAPI app with routes for user registration, login, room creation/joining, and message sending.
   - Registration hashes passwords before storing them.
   - Login verifies passwords and issues JWTs.
   - Protected routes require a valid JWT, verified via a dependency.
   - Rooms and messages are stored in the database with appropriate foreign keys.
   
   What is JWT? 
    JSON Web Tokens (JWT) are a compact, URL-safe means of representing claims to be transferred between two parties.
    They are commonly used for authentication and information exchange in web applications. It ensures that user data
    like raw passwords is not easily intercepted or misused. It also ensures that the users are who they say they are.
    They are created by using a secret key (the one above), and then verified using the same key. Normally you would use
    a .env and a very secure key, but this is just for demo purposes.

3. Passwords are hashed using bcrypt via passlib, which is a secure way to store passwords.
   We never store plain text passwords as that's bad practice.
   
4. We send all information as JSON over HTTP, which is standard for RESTful APIs.


'''

# app
app = FastAPI()

# JWT config

# You don;t need a .env, this isn't prod and is simply just for fun
SECRET_KEY = os.getenv("SECRET_KEY")
if not SECRET_KEY:
    # in dev this is okay, but in production fail fast so people don't run with a bad secret
    SECRET_KEY = "SUPERSECRETKEY12345!" # W
ALGORITHM = "HS256"
ACCESS_TOKEN_EXPIRE_MINUTES = 30

# Security
security = HTTPBearer()

# Password hashing context (recommended)
pwd_context = CryptContext(schemes=["bcrypt"], deprecated="auto")

# Database manager (your module)
from . import dbManager
db_manager = dbManager.DatabaseManager("database.db")
db_manager.create_connection()

# Pydantic models
class AuthRequest(BaseModel):
    username: str
    password: str

class TokenResponse(BaseModel):
    access_token: str
    token_type: str

class RoomRequest(BaseModel):
    room_name: str

class MessageRequest(BaseModel):
    room_name: str
    message: str

# Utility: create jwt with int timestamps
def create_access_token(subject: str, expires_delta: timedelta = None):
    now = datetime.now(timezone.utc)
    if expires_delta:
        expire = now + expires_delta
    else:
        expire = now + timedelta(minutes=ACCESS_TOKEN_EXPIRE_MINUTES)

    payload = {
        "sub": subject,
        "iat": int(now.timestamp()),
        "exp": int(expire.timestamp()),
    }
    token = jwt.encode(payload, SECRET_KEY, algorithm=ALGORITHM)
    return token

# Verify token dependency: returns payload dict (so downstream deps can use claims)
def verify_token(credentials: HTTPAuthorizationCredentials = Depends(security)):
    token = credentials.credentials
    try:
        payload = jwt.decode(token, SECRET_KEY, algorithms=[ALGORITHM])
        username = payload.get("sub")
        if username is None:
            raise HTTPException(
                status_code=status.HTTP_401_UNAUTHORIZED,
                detail="Invalid token payload",
                headers={"WWW-Authenticate": "Bearer"},
            )
        return payload
    except ExpiredSignatureError:
        raise HTTPException(
            status_code=status.HTTP_401_UNAUTHORIZED,
            detail="Token expired",
            headers={"WWW-Authenticate": "Bearer"},
        )
    except JWTError:
        raise HTTPException(
            status_code=status.HTTP_401_UNAUTHORIZED,
            detail="Could not validate credentials",
            headers={"WWW-Authenticate": "Bearer"},
        )

# Resolve current user from token payload
def get_current_user(token_payload: dict = Depends(verify_token)):
    username = token_payload.get("sub")
    users = db_manager.fetch_all("SELECT * FROM users WHERE (username) = (?)", (token_payload.get("sub"),))
    if not users:
        raise HTTPException(
            status_code=status.HTTP_401_UNAUTHORIZED,
            detail="User not found"
        )
    # adapt to your users table layout: e.g., (id, username, password_hash, ...)
    user_row = users[0]
    return {"id": user_row[0], "username": user_row[1]}

# Routes
@app.get("/")
async def root():
    return {"message": "Hello, FastAPI is working!"}

# this is how we create new users
# First we check if the password is long enough, we make sure the username is not taken, and then hash the password before storing
@app.post("/register", status_code=status.HTTP_201_CREATED)
async def register(data: AuthRequest):
    if len(data.password) < 6:
        raise HTTPException(status_code=status.HTTP_400_BAD_REQUEST, detail="Password must be at least 6 characters long")
    # check username exists
    existing = db_manager.fetch_all("SELECT id FROM users WHERE username = ?", (data.username,))
    if existing:
        raise HTTPException(status_code=status.HTTP_400_BAD_REQUEST, detail="Username already taken")
    hashed = pwd_context.hash(data.password)
    db_manager.execute_query("INSERT INTO users (username, password) VALUES (?, ?)", (data.username, hashed))
    return {"message": "User created"}

<<<<<<< HEAD
# Login route: verify password and return JWT
@app.post("/login", response_model=TokenResponse)
async def login(data: AuthRequest):
    users = db_manager.fetch_all("SELECT * FROM users WHERE username = ?", (data.username,))
    if not users:
        raise HTTPException(status_code=status.HTTP_401_UNAUTHORIZED, detail="Invalid username or password")
    user = users[0]
    stored_hash = user[2]  # adapt index if your schema differs
    if not pwd_context.verify(data.password, stored_hash):
        raise HTTPException(status_code=status.HTTP_401_UNAUTHORIZED, detail="Invalid username or password")

    access_token_expires = timedelta(minutes=ACCESS_TOKEN_EXPIRE_MINUTES)
    access_token = create_access_token(subject=data.username, expires_delta=access_token_expires)
    return {"access_token": access_token, "token_type": "bearer"}
=======
@app.post("/login")
async def login():
    pass

# room routes
@app.post("/join_room")
async def join_room(data: RoomRequest):
    pass
      
@app.post("/create_room")
async def create_room(data: RoomRequest):
    pass
>>>>>>> b21345ab

# Route to join a room (checks if room exists)
@app.post("/join_room")
async def join_room(data: RoomRequest, current_user: dict = Depends(get_current_user)):
    rooms = db_manager.fetch_all("SELECT * FROM rooms WHERE room_key = ?", (data.room_name,))
    if rooms:
        return {"message": "Joined room successfully"}
    raise HTTPException(status_code=status.HTTP_404_NOT_FOUND, detail="Room not found")

# Route to create a room, takes in a room name and a user then creates the room
@app.post("/create_room")
async def create_room(data: RoomRequest, current_user: dict = Depends(get_current_user)):
    db_manager.execute_query("INSERT INTO rooms (room_key, created_by) VALUES (?, ?)", (data.room_name, current_user["id"]))
    return {"message": "Room created successfully"}


# Route to send a message to a room
# Takes a room name and message, checks if the room exists, then stores the message with the user and room ids
@app.post("/send_message")
async def send_message(data: MessageRequest, current_user: dict = Depends(get_current_user)):
    rooms = db_manager.fetch_all("SELECT id FROM rooms WHERE room_key = ?", (data.room_name,))
    if not rooms:
        raise HTTPException(status_code=status.HTTP_404_NOT_FOUND, detail="Room not found")
    room_id = rooms[0][0]
    db_manager.execute_query("INSERT INTO messages (user_id, room_id, content) VALUES (?, ?, ?)",
                             (current_user["id"], room_id, data.message))
    return {"message": "Message sent successfully"}<|MERGE_RESOLUTION|>--- conflicted
+++ resolved
@@ -151,7 +151,7 @@
     db_manager.execute_query("INSERT INTO users (username, password) VALUES (?, ?)", (data.username, hashed))
     return {"message": "User created"}
 
-<<<<<<< HEAD
+
 # Login route: verify password and return JWT
 @app.post("/login", response_model=TokenResponse)
 async def login(data: AuthRequest):
@@ -166,20 +166,6 @@
     access_token_expires = timedelta(minutes=ACCESS_TOKEN_EXPIRE_MINUTES)
     access_token = create_access_token(subject=data.username, expires_delta=access_token_expires)
     return {"access_token": access_token, "token_type": "bearer"}
-=======
-@app.post("/login")
-async def login():
-    pass
-
-# room routes
-@app.post("/join_room")
-async def join_room(data: RoomRequest):
-    pass
-      
-@app.post("/create_room")
-async def create_room(data: RoomRequest):
-    pass
->>>>>>> b21345ab
 
 # Route to join a room (checks if room exists)
 @app.post("/join_room")
